# begin /* Add examples' subdirectories */
add_subdirectory(sssp)
add_subdirectory(bfs)
<<<<<<< HEAD
add_subdirectory(color)
# end /* Add premitives' subdirectories */
=======
# add_subdirectory(color)

# end /* Add examples' subdirectories */
>>>>>>> 5e5ffee4
<|MERGE_RESOLUTION|>--- conflicted
+++ resolved
@@ -1,11 +1,6 @@
 # begin /* Add examples' subdirectories */
 add_subdirectory(sssp)
 add_subdirectory(bfs)
-<<<<<<< HEAD
-add_subdirectory(color)
-# end /* Add premitives' subdirectories */
-=======
 # add_subdirectory(color)
 
 # end /* Add examples' subdirectories */
->>>>>>> 5e5ffee4
