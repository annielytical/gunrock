--- conflicted
+++ resolved
@@ -21,6 +21,7 @@
   using weight_t = float;
   constexpr memory_space_t space = memory_space_t::device;
   using csr_t = format::csr_t<space, vertex_t, edge_t, weight_t>;
+  using csc_t = format::csc_t<space, vertex_t, edge_t, weight_t>;
 
   // Load A
   // Filename to be read
@@ -45,39 +46,25 @@
   /// Load the matrix-market dataset into csr format.
   /// See `format` to see other supported formats.
   csr_t b_csr;
-<<<<<<< HEAD
+  csc_t b_csc;
+
   auto [b_properties, b_coo] = mm.load(filename_b);
+
   b_csr.from_coo(b_coo);
+  b_csc.from_csr(b_csr);
 
   // --
   // Build graph for B
-  auto B = graph::build<memory_space_t::device>(b_properties, b_csr);
-=======
-  b_csr.from_coo(mm.load(filename_b));
-
   /// For now, we are using the transpose of CSR-matrix A as the second operand
   /// for our spgemm.
-  auto B_csr = graph::build::from_csr<space, graph::view_t::csr>(
-      b_csr.number_of_rows, b_csr.number_of_columns, b_csr.number_of_nonzeros,
-      b_csr.row_offsets.data().get(), b_csr.column_indices.data().get(),
-      b_csr.nonzero_values.data().get());
->>>>>>> ee267a8f
-
-  thrust::device_vector<vertex_t> row_indices(b_csr.number_of_nonzeros);
-  thrust::device_vector<edge_t> column_offsets(b_csr.number_of_columns + 1);
-
-  auto B = graph::build::from_csr<space, graph::view_t::csc>(
-      b_csr.number_of_rows, b_csr.number_of_columns, b_csr.number_of_nonzeros,
-      b_csr.row_offsets.data().get(), b_csr.column_indices.data().get(),
-      b_csr.nonzero_values.data().get(), row_indices.data().get(),
-      column_offsets.data().get());
+  auto B = graph::build<memory_space_t::device>(b_properties, b_csc, b_csr);
 
   /// Let's use CSR representation
   csr_t C;
 
   // --
   // GPU Run
-  float gpu_elapsed = gunrock::spgemm::run(A, B_csr, B, C);
+  float gpu_elapsed = gunrock::spgemm::run(A, B, C);
 
   std::cout << "Number of rows: " << C.number_of_rows << std::endl;
   std::cout << "Number of columns: " << C.number_of_columns << std::endl;
