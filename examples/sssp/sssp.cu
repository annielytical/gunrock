#include <gunrock/algorithms/sssp.hxx>
#include "sssp_cpu.hxx"  // Reference implementation

using namespace gunrock;
using namespace memory;

void test_sssp(int num_arguments, char** argument_array) {
  if (num_arguments != 2) {
    std::cerr << "usage: ./bin/<program-name> filename.mtx" << std::endl;
    exit(1);
  }

  // --
  // Define types

  using vertex_t = int;
  using edge_t = int;
  using weight_t = float;

  using csr_t =
      format::csr_t<memory_space_t::device, vertex_t, edge_t, weight_t>;

  // --
  // IO

  csr_t csr;
  std::string filename = argument_array[1];

<<<<<<< HEAD
  io::matrix_market_t<vertex_t, edge_t, weight_t> mm;

  using csr_t = format::csr_t<memory_space_t::device, vertex_t, edge_t, weight_t>;
  csr_t csr;
  csr.from_coo(mm.load(filename));
=======
  if (util::is_market(filename)) {
    io::matrix_market_t<vertex_t, edge_t, weight_t> mm;
    csr.from_coo(mm.load(filename));
  } else if (util::is_binary_csr(filename)) {
    csr.read_binary(filename);
  } else {
    std::cerr << "Unknown file format: " << filename << std::endl;
    exit(1);
  }
>>>>>>> bf43d995

  // --
  // Build graph

  auto G = graph::build::from_csr<memory_space_t::device, graph::view_t::csr>(
      csr.number_of_rows,               // rows
      csr.number_of_columns,            // columns
      csr.number_of_nonzeros,           // nonzeros
      csr.row_offsets.data().get(),     // row_offsets
      csr.column_indices.data().get(),  // column_indices
      csr.nonzero_values.data().get()   // values
  );  // supports row_indices and column_offsets (default = nullptr)

  // --
  // Params and memory allocation
  srand(time(NULL));
  
  vertex_t n_vertices    = G.get_number_of_vertices();
  vertex_t single_source = 0;  // rand() % n_vertices;
  std::cout << "Single Source = " << single_source << std::endl;

  // --
  // GPU Run

  thrust::device_vector<weight_t> distances(n_vertices);
  thrust::device_vector<vertex_t> predecessors(n_vertices);

  float gpu_elapsed = gunrock::sssp::run(
      G, single_source, distances.data().get(), predecessors.data().get());

  // --
  // CPU Run

  thrust::host_vector<weight_t> h_distances(n_vertices);
  thrust::host_vector<vertex_t> h_predecessors(n_vertices);

  float cpu_elapsed = sssp_cpu::run<csr_t, vertex_t, edge_t, weight_t>(
      csr, single_source, h_distances.data(), h_predecessors.data());

  int n_errors = sssp_cpu::compute_error(distances, h_distances);

  // --
  // Log + Validate

  std::cout << "GPU distances[:40] = ";
  gunrock::print::head<weight_t>(distances, 40);

  std::cout << "CPU Distances[:40] = ";
  gunrock::print::head<weight_t>(h_distances, 40);

  std::cout << "GPU Elapsed Time : " << gpu_elapsed << " (ms)" << std::endl;
  std::cout << "CPU Elapsed Time : " << cpu_elapsed << " (ms)" << std::endl;
  std::cout << "Number of errors : " << n_errors << std::endl;
}

int main(int argc, char** argv) {
  test_sssp(argc, argv);
}<|MERGE_RESOLUTION|>--- conflicted
+++ resolved
@@ -26,13 +26,6 @@
   csr_t csr;
   std::string filename = argument_array[1];
 
-<<<<<<< HEAD
-  io::matrix_market_t<vertex_t, edge_t, weight_t> mm;
-
-  using csr_t = format::csr_t<memory_space_t::device, vertex_t, edge_t, weight_t>;
-  csr_t csr;
-  csr.from_coo(mm.load(filename));
-=======
   if (util::is_market(filename)) {
     io::matrix_market_t<vertex_t, edge_t, weight_t> mm;
     csr.from_coo(mm.load(filename));
@@ -42,7 +35,6 @@
     std::cerr << "Unknown file format: " << filename << std::endl;
     exit(1);
   }
->>>>>>> bf43d995
 
   // --
   // Build graph
