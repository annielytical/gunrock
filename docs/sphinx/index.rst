Gunrock: GPU Graph Analytics
=====================================

|Ubuntu| |Windows| |Code Quality|

**Gunrock**\  [1]_ is a CUDA library for graph-processing designed
specifically for the GPU. It uses a **high-level**,
**bulk-synchronous/asynchronous**, **data-centric abstraction** focused
on operations on vertex or edge frontiers. Gunrock achieves a balance
between performance and expressiveness by coupling high-performance GPU
computing primitives and optimization strategies, particularly in the
area of fine-grained load balancing, with a high-level programming model
that allows programmers to quickly develop new graph primitives that
scale from one to many GPUs on a node with small code size and minimal
GPU programming knowledge.

.. raw:: html

   <table>
   <thead>
   <tr>
   <th>Branch</th>
   <th>Purpose</th>
   <th>Version</th>
   <th>Status</th>
   </tr>
   </thead>
   <tbody>
   <tr>
   <td><code>main</code></td>
   <td>Default branch, ported from <a href="https://github.com/gunrock/essentials"><code>gunrock/essentials</code></a>, serves as the official release branch.</td>
   <td><math-renderer class="js-inline-math" style="display: inline" data-static-url="https://github.githubassets.com/static" data-run-id="8dc1475968207571f17b5c4bc0c5e6aa" data-catalyst=""><mjx-container style="position: relative;" jax="CHTML" class="MathJax CtxtMenu_Attached_0" tabindex="0" ctxtmenu_counter="0"><mjx-math aria-hidden="true" class="MJX-TEX"><mjx-mo class="mjx-n"><mjx-c class="mjx-c2265"></mjx-c></mjx-mo></mjx-math><mjx-assistive-mml display="inline" unselectable="on"><math xmlns="http://www.w3.org/1998/Math/MathML"><mo>≥</mo></math></mjx-assistive-mml></mjx-container></math-renderer> <code>2.x.x</code></td>
   <td>Active</td>
   </tr>
   <tr>
   <td><code>develop</code></td>
   <td>Development feature branch, ported from <a href="https://github.com/gunrock/essentials"><code>gunrock/essentials</code></a>.</td>
   <td><math-renderer class="js-inline-math" style="display: inline" data-static-url="https://github.githubassets.com/static" data-run-id="8dc1475968207571f17b5c4bc0c5e6aa" data-catalyst=""><mjx-container style="position: relative;" jax="CHTML" class="MathJax CtxtMenu_Attached_0" tabindex="0" ctxtmenu_counter="1"><mjx-math aria-hidden="true" class="MJX-TEX"><mjx-mo class="mjx-n"><mjx-c class="mjx-c2265"></mjx-c></mjx-mo></mjx-math><mjx-assistive-mml display="inline" unselectable="on"><math xmlns="http://www.w3.org/1998/Math/MathML"><mo>≥</mo></math></mjx-assistive-mml></mjx-container></math-renderer> <code>2.x.x</code></td>
   <td>Active</td>
   </tr>
   <tr>
   <td><code>master</code></td>
   <td>Previous release branch for <code>gunrock/gunrock</code> version <code>1.x.x</code> interface, preserves all commit history.</td>
   <td><math-renderer class="js-inline-math" style="display: inline" data-static-url="https://github.githubassets.com/static" data-run-id="8dc1475968207571f17b5c4bc0c5e6aa" data-catalyst=""><mjx-container style="position: relative;" jax="CHTML" class="MathJax CtxtMenu_Attached_0" tabindex="0" ctxtmenu_counter="2"><mjx-math aria-hidden="true" class="MJX-TEX"><mjx-mo class="mjx-n"><mjx-c class="mjx-c2264"></mjx-c></mjx-mo></mjx-math><mjx-assistive-mml display="inline" unselectable="on"><math xmlns="http://www.w3.org/1998/Math/MathML"><mo>≤</mo></math></mjx-assistive-mml></mjx-container></math-renderer> <code>1.x.x</code></td>
   <td>Deprecated</td>
   </tr>
   <tr>
   <td><code>dev</code></td>
   <td>Previous development branch for <code>gunrock/gunrock</code>. All changes now merged in <code>master</code>.</td>
   <td><math-renderer class="js-inline-math" style="display: inline" data-static-url="https://github.githubassets.com/static" data-run-id="8dc1475968207571f17b5c4bc0c5e6aa" data-catalyst=""><mjx-container style="position: relative;" jax="CHTML" class="MathJax CtxtMenu_Attached_0" tabindex="0" ctxtmenu_counter="3"><mjx-math aria-hidden="true" class="MJX-TEX"><mjx-mo class="mjx-n"><mjx-c class="mjx-c2264"></mjx-c></mjx-mo></mjx-math><mjx-assistive-mml display="inline" unselectable="on"><math xmlns="http://www.w3.org/1998/Math/MathML"><mo>≤</mo></math></mjx-assistive-mml></mjx-container></math-renderer> <code>1.x.x</code></td>
   <td>Deprecated</td>
   </tr>
   </tbody>
   </table>

.. toctree::
   :hidden:
   :caption: Gunrock Project
   :name: project
   :maxdepth: 2

   gunrock.wiki/Overview.md
   gunrock.wiki/Publications.md
   gunrock.wiki/Presentations.md
   Copyright and License <https://github.com/gunrock/gunrock/tree/main/LICENSE>
   Developers and Contributors <https://github.com/gunrock/gunrock/graphs/contributors>

.. toctree::
   :hidden:
   :caption: Quick Links
   :name: quick_links

   Examples <https://github.com/gunrock/gunrock/tree/main/examples/algorithms>
   File a Bug <https://github.com/gunrock/gunrock/issues>
   Discussions <https://github.com/gunrock/gunrock/discussions>
   Getting Started Template <https://github.com/gunrock/template>
   GitHub Actions (CI) <https://github.com/gunrock/gunrock/actions>

.. toctree::
   :hidden:
   :caption: Graph Analytics
   :name: graph_analytics
   :maxdepth: 2
   
   gunrock.wiki/Programming-Model.md
   gunrock.wiki/Gunrock-Operators.md
   gunrock.wiki/Graph-Algorithms.md

.. toctree::
   :hidden:
   :caption: Getting Gunrock
   :maxdepth: 2
   
   gunrock.wiki/Linux.md
   gunrock.wiki/Windows.md

.. toctree::
   :hidden:
   :maxdepth: 2
   :caption: Reference Manual
   :name: manual
   :glob:

   reference/*

.. toctree::
   :hidden:
   :maxdepth: 2
   :caption: Experimental Projects

   gunrock.wiki/Multiple-GPUs-And-Python.md
   Boolmap Frontier <https://github.com/gunrock/gunrock/blob/main/include/gunrock/framework/frontier/experimental/boolmap_frontier.hxx>
   Hypergraphs (Request Access) <https://github.com/owensgroup/hypergraphs>

.. toctree::
   :hidden:
   :maxdepth: 2
   :caption: Developers Corner

   gunrock.wiki/Modern-CPP-Features.md
   gunrock.wiki/API.md
   gunrock.wiki/Style-Guide.md
   gunrock.wiki/Code-Structure.md
   gunrock.wiki/Git-Workflow.md

.. toctree::
   :hidden:
   :maxdepth: 2
   :caption: Debugging, Profiling and Testing

   gunrock.wiki/Unit-testing-with-GoogleTest.md

.. toctree::
   :hidden:
   :maxdepth: 2
   :caption: Tutorials

   gunrock.wiki/How-to-write-a-new-graph-algorithm.md
   gunrock.wiki/PageRank.md
   How to add multiple GPU support <https://github.com/gunrock/gunrock/discussions/1028>
   How to bind an application to python <https://github.com/bkj/python_gunrock>
<<<<<<< HEAD
   How to use `thrust` or `cub` <https://docs.nvidia.com/cuda/thrust/index.html>
=======
   How to use thrust or cub <https://docs.nvidia.com/cuda/thrust/index.html>
>>>>>>> e0249f61
   Sparse-Linear Algebra with Graphs <https://github.com/gunrock/gunrock/discussions/1030>
   Variadic Inheritance <https://gist.github.com/neoblizz/254fc21a137346591f0b99e77b7469d2>
   Polymorphic-Virtual (Diamond) Inheritance <https://gist.github.com/neoblizz/a61709e78a51ab7be622298f5f6fa5b4>
   Need for custom copy constructor <https://gist.github.com/neoblizz/0a7dcebac76ab6c703d502b70e18a2e2>
<<<<<<< HEAD
   CUDA-enabled `std::shared_ptr` <https://github.com/gunrock/gunrock/blob/main/examples/experiments/shared_ptr.cu>
=======
   CUDA-enabled std::shared_ptr <https://github.com/gunrock/gunrock/blob/main/examples/experiments/shared_ptr.cu>
>>>>>>> e0249f61

Quick Start Guide
-----------------

Before building Gunrock make sure you have **CUDA Toolkit**\  [2]_
installed on your system. Other external dependencies such as
``NVIDIA/thrust``, ``NVIDIA/cub``, etc. are automatically fetched using
``cmake``.

.. code:: shell

   git clone https://github.com/gunrock/gunrock.git
   cd gunrock
   mkdir build && cd build
   cmake .. 
   make sssp # or for all algorithms, use: make -j$(nproc)
   bin/sssp ../datasets/chesapeake/chesapeake.mtx

Implementing Graph Algorithms
-----------------------------

For a detailed explanation, please see the full
`documentation <https://github.com/gunrock/gunrock/wiki/How-to-write-a-new-graph-algorithm>`__.
The following example shows simple APIs using Gunrock's data-centric,
bulk-synchronous programming model, we implement Breadth-First Search on
GPUs. This example skips the setup phase of creating a ``problem_t`` and
``enactor_t`` struct and jumps straight into the actual algorithm.

We first prepare our frontier with the initial source vertex to begin
push-based BFS traversal. A simple ``f->push_back(source)`` places the
initial vertex we will use for our first iteration.

.. code:: cpp

   void prepare_frontier(frontier_t* f,
                         gcuda::multi_context_t& context) override {
     auto P = this->get_problem();
     f->push_back(P->param.single_source);
   }

We then begin our iterative loop, which iterates until a convergence
condition has been met. If no condition has been specified, the loop
converges when the frontier is empty.

.. code:: cpp

   void loop(gcuda::multi_context_t& context) override {
     auto E = this->get_enactor();   // Pointer to enactor interface.
     auto P = this->get_problem();   // Pointer to problem (data) interface.
     auto G = P->get_graph();        // Graph that we are processing.

     auto single_source = P->param.single_source;  // Initial source node.
     auto distances = P->result.distances;         // Distances array for BFS.
     auto visited = P->visited.data().get();       // Visited map.
     auto iteration = this->iteration;             // Iteration we are on.

     // Following lambda expression is applied on every source,
     // neighbor, edge, weight tuple during the traversal.
     // Our intent here is to find and update the minimum distance when found.
     // And return which neighbor goes in the output frontier after traversal.
     auto search = [=] __host__ __device__(
                         vertex_t const& source,    // ... source
                         vertex_t const& neighbor,  // neighbor
                         edge_t const& edge,        // edge
                         weight_t const& weight     // weight (tuple).
                         ) -> bool {
       auto old_distance =
         math::atomic::min(&distances[neighbor], iteration + 1);
       return (iteration + 1 < old_distance);
     };

     // Execute advance operator on the search lambda expression.
     // Uses load_balance_t::block_mapped algorithm (try others for perf. tuning.)
     operators::advance::execute<operators::load_balance_t::block_mapped>(
       G, E, search, context);
   }

`include/gunrock/algorithms/bfs.hxx <include/gunrock/algorithms/bfs.hxx>`__

How to Cite Gunrock & Essentials
--------------------------------

Thank you for citing our work.

.. code:: bibtex

   @article{Wang:2017:GGG,
     author =   {Yangzihao Wang and Yuechao Pan and Andrew Davidson
                     and Yuduo Wu and Carl Yang and Leyuan Wang and
                     Muhammad Osama and Chenshan Yuan and Weitang Liu and
                     Andy T. Riffel and John D. Owens},
     title =    {{G}unrock: {GPU} Graph Analytics},
     journal =  {ACM Transactions on Parallel Computing},
     year =     2017,
     volume =   4,
     number =   1,
     month =    aug,
     pages =    {3:1--3:49},
     doi =      {10.1145/3108140},
     ee =       {http://arxiv.org/abs/1701.01170},
     acmauthorize = {http://dl.acm.org/authorize?N45082},
     url =      {http://escholarship.org/uc/item/9gj6r1dj},
     code =     {https://github.com/gunrock/gunrock},
     ucdcite =  {a115},
   }

.. code:: bibtex

   @InProceedings{Osama:2022:EOP,
     author =   {Muhammad Osama and Serban D. Porumbescu and John D. Owens},
     title =    {Essentials of Parallel Graph Analytics},
     booktitle =    {Proceedings of the Workshop on Graphs,
                     Architectures, Programming, and Learning},
     year =     2022,
     series =   {GrAPL 2022},
     month =    may,
     pages =    {314--317},
     doi =      {10.1109/IPDPSW55747.2022.00061},
     url =          {https://escholarship.org/uc/item/2p19z28q},
   }

Copyright & License
-------------------

Gunrock is copyright The Regents of the University of California. The
library, examples, and all source code are released under `Apache
2.0 <https://github.com/gunrock/gunrock/blob/main/LICENSE>`__.

.. [1]
   This repository has been moved from
   https://github.com/gunrock/essentials and the previous history is
   preserved with tags and under ``master`` branch. Read more about
   gunrock and essentials in our vision paper: `Essentials of Parallel
   Graph
   Analytics <https://escholarship.org/content/qt2p19z28q/qt2p19z28q_noSplash_38a658bccc817ba025517311a776840f.pdf>`__.

.. [2]
   Recommended **CUDA v11.5.1 or higher** due to support for stream
   ordered memory allocators.

.. |Ubuntu| image:: https://github.com/gunrock/gunrock/actions/workflows/ubuntu.yml/badge.svg
   :target: https://github.com/gunrock/gunrock/actions/workflows/ubuntu.yml
.. |Windows| image:: https://github.com/gunrock/gunrock/actions/workflows/windows.yml/badge.svg
   :target: https://github.com/gunrock/gunrock/actions/workflows/windows.yml
.. |Code Quality| image:: https://github.com/gunrock/gunrock/actions/workflows/codeql-analysis.yml/badge.svg
   :target: https://github.com/gunrock/gunrock/actions/workflows/codeql-analysis.yml<|MERGE_RESOLUTION|>--- conflicted
+++ resolved
@@ -1,61 +1,13 @@
-Gunrock: GPU Graph Analytics
-=====================================
+.. Includes the Home.md from GitHub Wiki (as is)
+.. include:: gunrock.wiki/Home.md
+   :parser: myst_parser.sphinx_
 
-|Ubuntu| |Windows| |Code Quality|
-
-**Gunrock**\  [1]_ is a CUDA library for graph-processing designed
-specifically for the GPU. It uses a **high-level**,
-**bulk-synchronous/asynchronous**, **data-centric abstraction** focused
-on operations on vertex or edge frontiers. Gunrock achieves a balance
-between performance and expressiveness by coupling high-performance GPU
-computing primitives and optimization strategies, particularly in the
-area of fine-grained load balancing, with a high-level programming model
-that allows programmers to quickly develop new graph primitives that
-scale from one to many GPUs on a node with small code size and minimal
-GPU programming knowledge.
-
-.. raw:: html
-
-   <table>
-   <thead>
-   <tr>
-   <th>Branch</th>
-   <th>Purpose</th>
-   <th>Version</th>
-   <th>Status</th>
-   </tr>
-   </thead>
-   <tbody>
-   <tr>
-   <td><code>main</code></td>
-   <td>Default branch, ported from <a href="https://github.com/gunrock/essentials"><code>gunrock/essentials</code></a>, serves as the official release branch.</td>
-   <td><math-renderer class="js-inline-math" style="display: inline" data-static-url="https://github.githubassets.com/static" data-run-id="8dc1475968207571f17b5c4bc0c5e6aa" data-catalyst=""><mjx-container style="position: relative;" jax="CHTML" class="MathJax CtxtMenu_Attached_0" tabindex="0" ctxtmenu_counter="0"><mjx-math aria-hidden="true" class="MJX-TEX"><mjx-mo class="mjx-n"><mjx-c class="mjx-c2265"></mjx-c></mjx-mo></mjx-math><mjx-assistive-mml display="inline" unselectable="on"><math xmlns="http://www.w3.org/1998/Math/MathML"><mo>≥</mo></math></mjx-assistive-mml></mjx-container></math-renderer> <code>2.x.x</code></td>
-   <td>Active</td>
-   </tr>
-   <tr>
-   <td><code>develop</code></td>
-   <td>Development feature branch, ported from <a href="https://github.com/gunrock/essentials"><code>gunrock/essentials</code></a>.</td>
-   <td><math-renderer class="js-inline-math" style="display: inline" data-static-url="https://github.githubassets.com/static" data-run-id="8dc1475968207571f17b5c4bc0c5e6aa" data-catalyst=""><mjx-container style="position: relative;" jax="CHTML" class="MathJax CtxtMenu_Attached_0" tabindex="0" ctxtmenu_counter="1"><mjx-math aria-hidden="true" class="MJX-TEX"><mjx-mo class="mjx-n"><mjx-c class="mjx-c2265"></mjx-c></mjx-mo></mjx-math><mjx-assistive-mml display="inline" unselectable="on"><math xmlns="http://www.w3.org/1998/Math/MathML"><mo>≥</mo></math></mjx-assistive-mml></mjx-container></math-renderer> <code>2.x.x</code></td>
-   <td>Active</td>
-   </tr>
-   <tr>
-   <td><code>master</code></td>
-   <td>Previous release branch for <code>gunrock/gunrock</code> version <code>1.x.x</code> interface, preserves all commit history.</td>
-   <td><math-renderer class="js-inline-math" style="display: inline" data-static-url="https://github.githubassets.com/static" data-run-id="8dc1475968207571f17b5c4bc0c5e6aa" data-catalyst=""><mjx-container style="position: relative;" jax="CHTML" class="MathJax CtxtMenu_Attached_0" tabindex="0" ctxtmenu_counter="2"><mjx-math aria-hidden="true" class="MJX-TEX"><mjx-mo class="mjx-n"><mjx-c class="mjx-c2264"></mjx-c></mjx-mo></mjx-math><mjx-assistive-mml display="inline" unselectable="on"><math xmlns="http://www.w3.org/1998/Math/MathML"><mo>≤</mo></math></mjx-assistive-mml></mjx-container></math-renderer> <code>1.x.x</code></td>
-   <td>Deprecated</td>
-   </tr>
-   <tr>
-   <td><code>dev</code></td>
-   <td>Previous development branch for <code>gunrock/gunrock</code>. All changes now merged in <code>master</code>.</td>
-   <td><math-renderer class="js-inline-math" style="display: inline" data-static-url="https://github.githubassets.com/static" data-run-id="8dc1475968207571f17b5c4bc0c5e6aa" data-catalyst=""><mjx-container style="position: relative;" jax="CHTML" class="MathJax CtxtMenu_Attached_0" tabindex="0" ctxtmenu_counter="3"><mjx-math aria-hidden="true" class="MJX-TEX"><mjx-mo class="mjx-n"><mjx-c class="mjx-c2264"></mjx-c></mjx-mo></mjx-math><mjx-assistive-mml display="inline" unselectable="on"><math xmlns="http://www.w3.org/1998/Math/MathML"><mo>≤</mo></math></mjx-assistive-mml></mjx-container></math-renderer> <code>1.x.x</code></td>
-   <td>Deprecated</td>
-   </tr>
-   </tbody>
-   </table>
-
+.. Builds a table-of-content tree using the pages and links below
+.. this gets added to the sidebar, and is now accessible as sphinx
+.. documentation.
 .. toctree::
    :hidden:
-   :caption: Gunrock Project
+   :caption: Gunrock: GPU Graph Analytics
    :name: project
    :maxdepth: 2
 
@@ -64,17 +16,6 @@
    gunrock.wiki/Presentations.md
    Copyright and License <https://github.com/gunrock/gunrock/tree/main/LICENSE>
    Developers and Contributors <https://github.com/gunrock/gunrock/graphs/contributors>
-
-.. toctree::
-   :hidden:
-   :caption: Quick Links
-   :name: quick_links
-
-   Examples <https://github.com/gunrock/gunrock/tree/main/examples/algorithms>
-   File a Bug <https://github.com/gunrock/gunrock/issues>
-   Discussions <https://github.com/gunrock/gunrock/discussions>
-   Getting Started Template <https://github.com/gunrock/template>
-   GitHub Actions (CI) <https://github.com/gunrock/gunrock/actions>
 
 .. toctree::
    :hidden:
@@ -88,20 +29,20 @@
 
 .. toctree::
    :hidden:
-   :caption: Getting Gunrock
-   :maxdepth: 2
-   
-   gunrock.wiki/Linux.md
-   gunrock.wiki/Windows.md
-
-.. toctree::
-   :hidden:
    :maxdepth: 2
    :caption: Reference Manual
    :name: manual
    :glob:
 
    reference/*
+
+.. toctree::
+   :hidden:
+   :caption: Getting Gunrock
+   :maxdepth: 2
+   
+   gunrock.wiki/Linux.md
+   gunrock.wiki/Windows.md
 
 .. toctree::
    :hidden:
@@ -139,163 +80,20 @@
    gunrock.wiki/PageRank.md
    How to add multiple GPU support <https://github.com/gunrock/gunrock/discussions/1028>
    How to bind an application to python <https://github.com/bkj/python_gunrock>
-<<<<<<< HEAD
-   How to use `thrust` or `cub` <https://docs.nvidia.com/cuda/thrust/index.html>
-=======
    How to use thrust or cub <https://docs.nvidia.com/cuda/thrust/index.html>
->>>>>>> e0249f61
    Sparse-Linear Algebra with Graphs <https://github.com/gunrock/gunrock/discussions/1030>
    Variadic Inheritance <https://gist.github.com/neoblizz/254fc21a137346591f0b99e77b7469d2>
    Polymorphic-Virtual (Diamond) Inheritance <https://gist.github.com/neoblizz/a61709e78a51ab7be622298f5f6fa5b4>
    Need for custom copy constructor <https://gist.github.com/neoblizz/0a7dcebac76ab6c703d502b70e18a2e2>
-<<<<<<< HEAD
-   CUDA-enabled `std::shared_ptr` <https://github.com/gunrock/gunrock/blob/main/examples/experiments/shared_ptr.cu>
-=======
    CUDA-enabled std::shared_ptr <https://github.com/gunrock/gunrock/blob/main/examples/experiments/shared_ptr.cu>
->>>>>>> e0249f61
 
-Quick Start Guide
------------------
+.. toctree::
+   :hidden:
+   :caption: Quick Links
+   :name: quick_links
 
-Before building Gunrock make sure you have **CUDA Toolkit**\  [2]_
-installed on your system. Other external dependencies such as
-``NVIDIA/thrust``, ``NVIDIA/cub``, etc. are automatically fetched using
-``cmake``.
-
-.. code:: shell
-
-   git clone https://github.com/gunrock/gunrock.git
-   cd gunrock
-   mkdir build && cd build
-   cmake .. 
-   make sssp # or for all algorithms, use: make -j$(nproc)
-   bin/sssp ../datasets/chesapeake/chesapeake.mtx
-
-Implementing Graph Algorithms
------------------------------
-
-For a detailed explanation, please see the full
-`documentation <https://github.com/gunrock/gunrock/wiki/How-to-write-a-new-graph-algorithm>`__.
-The following example shows simple APIs using Gunrock's data-centric,
-bulk-synchronous programming model, we implement Breadth-First Search on
-GPUs. This example skips the setup phase of creating a ``problem_t`` and
-``enactor_t`` struct and jumps straight into the actual algorithm.
-
-We first prepare our frontier with the initial source vertex to begin
-push-based BFS traversal. A simple ``f->push_back(source)`` places the
-initial vertex we will use for our first iteration.
-
-.. code:: cpp
-
-   void prepare_frontier(frontier_t* f,
-                         gcuda::multi_context_t& context) override {
-     auto P = this->get_problem();
-     f->push_back(P->param.single_source);
-   }
-
-We then begin our iterative loop, which iterates until a convergence
-condition has been met. If no condition has been specified, the loop
-converges when the frontier is empty.
-
-.. code:: cpp
-
-   void loop(gcuda::multi_context_t& context) override {
-     auto E = this->get_enactor();   // Pointer to enactor interface.
-     auto P = this->get_problem();   // Pointer to problem (data) interface.
-     auto G = P->get_graph();        // Graph that we are processing.
-
-     auto single_source = P->param.single_source;  // Initial source node.
-     auto distances = P->result.distances;         // Distances array for BFS.
-     auto visited = P->visited.data().get();       // Visited map.
-     auto iteration = this->iteration;             // Iteration we are on.
-
-     // Following lambda expression is applied on every source,
-     // neighbor, edge, weight tuple during the traversal.
-     // Our intent here is to find and update the minimum distance when found.
-     // And return which neighbor goes in the output frontier after traversal.
-     auto search = [=] __host__ __device__(
-                         vertex_t const& source,    // ... source
-                         vertex_t const& neighbor,  // neighbor
-                         edge_t const& edge,        // edge
-                         weight_t const& weight     // weight (tuple).
-                         ) -> bool {
-       auto old_distance =
-         math::atomic::min(&distances[neighbor], iteration + 1);
-       return (iteration + 1 < old_distance);
-     };
-
-     // Execute advance operator on the search lambda expression.
-     // Uses load_balance_t::block_mapped algorithm (try others for perf. tuning.)
-     operators::advance::execute<operators::load_balance_t::block_mapped>(
-       G, E, search, context);
-   }
-
-`include/gunrock/algorithms/bfs.hxx <include/gunrock/algorithms/bfs.hxx>`__
-
-How to Cite Gunrock & Essentials
---------------------------------
-
-Thank you for citing our work.
-
-.. code:: bibtex
-
-   @article{Wang:2017:GGG,
-     author =   {Yangzihao Wang and Yuechao Pan and Andrew Davidson
-                     and Yuduo Wu and Carl Yang and Leyuan Wang and
-                     Muhammad Osama and Chenshan Yuan and Weitang Liu and
-                     Andy T. Riffel and John D. Owens},
-     title =    {{G}unrock: {GPU} Graph Analytics},
-     journal =  {ACM Transactions on Parallel Computing},
-     year =     2017,
-     volume =   4,
-     number =   1,
-     month =    aug,
-     pages =    {3:1--3:49},
-     doi =      {10.1145/3108140},
-     ee =       {http://arxiv.org/abs/1701.01170},
-     acmauthorize = {http://dl.acm.org/authorize?N45082},
-     url =      {http://escholarship.org/uc/item/9gj6r1dj},
-     code =     {https://github.com/gunrock/gunrock},
-     ucdcite =  {a115},
-   }
-
-.. code:: bibtex
-
-   @InProceedings{Osama:2022:EOP,
-     author =   {Muhammad Osama and Serban D. Porumbescu and John D. Owens},
-     title =    {Essentials of Parallel Graph Analytics},
-     booktitle =    {Proceedings of the Workshop on Graphs,
-                     Architectures, Programming, and Learning},
-     year =     2022,
-     series =   {GrAPL 2022},
-     month =    may,
-     pages =    {314--317},
-     doi =      {10.1109/IPDPSW55747.2022.00061},
-     url =          {https://escholarship.org/uc/item/2p19z28q},
-   }
-
-Copyright & License
--------------------
-
-Gunrock is copyright The Regents of the University of California. The
-library, examples, and all source code are released under `Apache
-2.0 <https://github.com/gunrock/gunrock/blob/main/LICENSE>`__.
-
-.. [1]
-   This repository has been moved from
-   https://github.com/gunrock/essentials and the previous history is
-   preserved with tags and under ``master`` branch. Read more about
-   gunrock and essentials in our vision paper: `Essentials of Parallel
-   Graph
-   Analytics <https://escholarship.org/content/qt2p19z28q/qt2p19z28q_noSplash_38a658bccc817ba025517311a776840f.pdf>`__.
-
-.. [2]
-   Recommended **CUDA v11.5.1 or higher** due to support for stream
-   ordered memory allocators.
-
-.. |Ubuntu| image:: https://github.com/gunrock/gunrock/actions/workflows/ubuntu.yml/badge.svg
-   :target: https://github.com/gunrock/gunrock/actions/workflows/ubuntu.yml
-.. |Windows| image:: https://github.com/gunrock/gunrock/actions/workflows/windows.yml/badge.svg
-   :target: https://github.com/gunrock/gunrock/actions/workflows/windows.yml
-.. |Code Quality| image:: https://github.com/gunrock/gunrock/actions/workflows/codeql-analysis.yml/badge.svg
-   :target: https://github.com/gunrock/gunrock/actions/workflows/codeql-analysis.yml+   Examples <https://github.com/gunrock/gunrock/tree/main/examples/algorithms>
+   File a Bug <https://github.com/gunrock/gunrock/issues>
+   Discussions <https://github.com/gunrock/gunrock/discussions>
+   Getting Started Template <https://github.com/gunrock/template>
+   GitHub Actions (CI) <https://github.com/gunrock/gunrock/actions>