#include <nvbench/nvbench.cuh>
#include <cxxopts.hpp>
#include <gunrock/algorithms/algorithms.hxx>
#include <gunrock/algorithms/spgemm.hxx>

#include "benchmarks.hxx"

using namespace gunrock;
using namespace memory;

using vertex_t = int;
using edge_t = int;
using weight_t = float;

std::string filename_a;
std::string filename_b;

struct parameters_t {
  std::string filename_a;
  std::string filename_b;
  bool help = false;
  cxxopts::Options options;

  /**
   * @brief Construct a new parameters object and parse command line arguments.
   *
   * @param argc Number of command line arguments.
   * @param argv Command line arguments.
   */
  parameters_t(int argc, char** argv)
      : options(argv[0], "SPGEMM Benchmarking") {
    options.allow_unrecognised_options();
    // Add command line options
    options.add_options()("h,help", "Print help")  // help
        ("a,amatrix", "Matrix A file",
         cxxopts::value<std::string>())  // mtx A
        ("b,bmatrix", "Matrix B file",
         cxxopts::value<std::string>());  // mtx B

    // Parse command line arguments
    auto result = options.parse(argc, argv);

    if (result.count("help")) {
      help = true;
      std::cout << options.help({""});
      std::cout << "  [optional nvbench args]" << std::endl << std::endl;
      // Do not exit so we also print NVBench help.
    } else {
      if (result.count("amatrix") == 1) {
        filename_a = result["amatrix"].as<std::string>();
        if (!util::is_market(filename_a)) {
          std::cout << options.help({""});
          std::cout << "  [optional nvbench args]" << std::endl << std::endl;
          std::exit(0);
        }
      } else {
        std::cout << options.help({""});
        std::cout << "  [optional nvbench args]" << std::endl << std::endl;
        std::exit(0);
      }
      if (result.count("bmatrix") == 1) {
        filename_b = result["bmatrix"].as<std::string>();
        if (!util::is_market(filename_b)) {
          std::cout << options.help({""});
          std::cout << "  [optional nvbench args]" << std::endl << std::endl;
          std::exit(0);
        }
      } else {
        std::cout << options.help({""});
        std::cout << "  [optional nvbench args]" << std::endl << std::endl;
        std::exit(0);
      }
    }
  }
};

void spgemm_bench(nvbench::state& state) {
  // --
  // Add metrics
  state.collect_dram_throughput();
  state.collect_l1_hit_rates();
  state.collect_l2_hit_rates();
  state.collect_loads_efficiency();
  state.collect_stores_efficiency();

  // --
  // Define types
  using csr_t =
      format::csr_t<memory_space_t::device, vertex_t, edge_t, weight_t>;

  // --
  // Build graphs + metadata
  io::matrix_market_t<vertex_t, edge_t, weight_t> mm;
  csr_t a_csr;
  auto [a_properties, a_coo] = mm.load(filename_a);
  a_csr.from_coo(a_coo);

  auto A = graph::build<memory_space_t::device>(a_properties, a_csr);

  csr_t b_csr;
  auto [b_properties, b_coo] = mm.load(filename_b);
  b_csr.from_coo(b_coo);

<<<<<<< HEAD
  auto B = graph::build<memory_space_t::device>(b_properties, b_csr);
=======
  auto B_csr =
      graph::build::from_csr<memory_space_t::device, graph::view_t::csr>(
          b_csr.number_of_rows, b_csr.number_of_columns,
          b_csr.number_of_nonzeros, b_csr.row_offsets.data().get(),
          b_csr.column_indices.data().get(), b_csr.nonzero_values.data().get());

  thrust::device_vector<vertex_t> row_indices(b_csr.number_of_nonzeros);
  thrust::device_vector<edge_t> column_offsets(b_csr.number_of_columns + 1);

  auto B = graph::build::from_csr<memory_space_t::device, graph::view_t::csc>(
      b_csr.number_of_rows, b_csr.number_of_columns, b_csr.number_of_nonzeros,
      b_csr.row_offsets.data().get(), b_csr.column_indices.data().get(),
      b_csr.nonzero_values.data().get(), row_indices.data().get(),
      column_offsets.data().get());
>>>>>>> ee267a8f

  csr_t C;

  // --
  // Run SPGEMM with NVBench
  state.exec(nvbench::exec_tag::sync, [&](nvbench::launch& launch) {
    gunrock::spgemm::run(A, B_csr, B, C);
  });
}

int main(int argc, char** argv) {
  parameters_t params(argc, argv);
  filename_a = params.filename_a;
  filename_b = params.filename_b;

  if (params.help) {
    // Print NVBench help.
    const char* args[1] = {"-h"};
    NVBENCH_MAIN_BODY(1, args);
  } else {
    // Remove all gunrock parameters and pass to nvbench.
    auto args = filtered_argv(argc, argv, "--amatrix", "-a", "--bmatrix", "-b",
                              filename_a, filename_b);
    NVBENCH_BENCH(spgemm_bench);
    NVBENCH_MAIN_BODY(args.size(), args.data());
  }
}<|MERGE_RESOLUTION|>--- conflicted
+++ resolved
@@ -87,6 +87,8 @@
   // Define types
   using csr_t =
       format::csr_t<memory_space_t::device, vertex_t, edge_t, weight_t>;
+  using csc_t =
+      format::csc_t<memory_space_t::device, vertex_t, edge_t, weight_t>;
 
   // --
   // Build graphs + metadata
@@ -98,35 +100,21 @@
   auto A = graph::build<memory_space_t::device>(a_properties, a_csr);
 
   csr_t b_csr;
+  csc_t b_csc;
+
   auto [b_properties, b_coo] = mm.load(filename_b);
+
   b_csr.from_coo(b_coo);
+  b_csc.from_csr(b_csr);
 
-<<<<<<< HEAD
-  auto B = graph::build<memory_space_t::device>(b_properties, b_csr);
-=======
-  auto B_csr =
-      graph::build::from_csr<memory_space_t::device, graph::view_t::csr>(
-          b_csr.number_of_rows, b_csr.number_of_columns,
-          b_csr.number_of_nonzeros, b_csr.row_offsets.data().get(),
-          b_csr.column_indices.data().get(), b_csr.nonzero_values.data().get());
-
-  thrust::device_vector<vertex_t> row_indices(b_csr.number_of_nonzeros);
-  thrust::device_vector<edge_t> column_offsets(b_csr.number_of_columns + 1);
-
-  auto B = graph::build::from_csr<memory_space_t::device, graph::view_t::csc>(
-      b_csr.number_of_rows, b_csr.number_of_columns, b_csr.number_of_nonzeros,
-      b_csr.row_offsets.data().get(), b_csr.column_indices.data().get(),
-      b_csr.nonzero_values.data().get(), row_indices.data().get(),
-      column_offsets.data().get());
->>>>>>> ee267a8f
+  auto B = graph::build<memory_space_t::device>(b_properties, b_csc, b_csr);
 
   csr_t C;
 
   // --
   // Run SPGEMM with NVBench
-  state.exec(nvbench::exec_tag::sync, [&](nvbench::launch& launch) {
-    gunrock::spgemm::run(A, B_csr, B, C);
-  });
+  state.exec(nvbench::exec_tag::sync,
+             [&](nvbench::launch& launch) { gunrock::spgemm::run(A, B, C); });
 }
 
 int main(int argc, char** argv) {
